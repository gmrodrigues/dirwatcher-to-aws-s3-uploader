--- conflicted
+++ resolved
@@ -2,12 +2,10 @@
 
 import (
 	"fmt"
-	"log"
 	"os"
 	"path/filepath"
 	"regexp"
 	"strings"
-	"sync"
 	"time"
 
 	"github.com/fsnotify/fsnotify"
@@ -28,8 +26,8 @@
 }
 
 type WatcherConf struct {
-	BaseDir        string
-	SubLevelsDepth int
+	BaseDir        []string
+	Discover       DiscoverConf
 	DotFiles       bool
 	RegexWhiteList []string
 	RegexBlackList []string
@@ -57,23 +55,13 @@
 	counter     uint32
 }
 
-type BaseFile struct {
-	NodeName string
-	Parent   *BaseFile
-	Children map[string]*BaseFile
-	mutex    *sync.Mutex
-	fullpath string
-}
-
 type Watcher struct {
 	conf        *WatcherConf
 	watcher     *fsnotify.Watcher
 	baseFileMap map[string]*BaseFile
 	filter      struct {
-		depthFileRexp *regexp.Regexp
-		depthDirRexp  *regexp.Regexp
-		regxpWL       []*regexp.Regexp
-		regxpBL       []*regexp.Regexp
+		regxpWL []*regexp.Regexp
+		regxpBL []*regexp.Regexp
 	}
 	done           chan bool
 	subs           []chan *WatcherEvent
@@ -111,28 +99,19 @@
 }
 
 func NewWatchable(conf WatcherConf, loogger *zap.Logger) (wtb Watchable, err error) {
+	w := &Watcher{conf: &conf}
 	w.logger = loogger
-	w := &Watcher{conf: &conf}
 	err = w.UpdateConf(*w.conf)
 	if err != nil {
 		return nil, err
 	}
 
 	// init watcher
-<<<<<<< HEAD
-	conf.BaseDir = normName(conf.BaseDir)
-=======
-	w.conf.BaseDir = NormName(conf.BaseDir)
->>>>>>> 4bd388fd
 	w.watcher, err = fsnotify.NewWatcher()
 	defer w.logger.Sync()
 	if err != nil {
-<<<<<<< HEAD
-		// w.logger.Fatal(err.Error())
-=======
 		w.logger.Fatal(err.Error())
 		return
->>>>>>> 4bd388fd
 	}
 	w.baseFileMap = make(map[string]*BaseFile)
 
@@ -154,66 +133,13 @@
 		}
 	}
 
-<<<<<<< HEAD
-	err = w.AddBaseFile(w.conf.BaseDir)
-=======
-	w.logger.Info(fmt.Sprintf("Adding base: [%s]\n", w.conf.BaseDir))
-	if w == nil || w.watcher == nil || w.conf == nil || w.conf.BaseDir == "" {
-		panic(fmt.Sprintf("w == nil || w.watcher == nill || w.conf == nil || w.conf.BaseDir == nil [%#v]", w))
-	}
-	err = w.watcher.Add(w.conf.BaseDir)
->>>>>>> 4bd388fd
-	if err != nil {
-		log.Fatal(err)
-		return nil, err
-	}
-
 	return w, nil
 }
 
-func newBaseFile(nodename string, parent *BaseFile) *BaseFile {
-	return &BaseFile{
-		NodeName: nodename,
-		Parent:   parent,
-		Children: make(map[string]*BaseFile),
-		mutex:    &sync.Mutex{},
-	}
-}
-
-func (b *BaseFile) addChildren(pathslices []string) error {
-	if len(pathslices) > 0 {
-		b.mutex.Lock()
-		defer b.mutex.Unlock()
-
-		childname := pathslices[0]
-		childbf := b.Children[childname]
-		if childbf == nil {
-			childbf = newBaseFile(childname, b)
-		}
-		b.Children[childname] = childbf
-		if len(pathslices) > 1 {
-			grandchildren := pathslices[1:]
-			childbf.addChildren(grandchildren)
-		}
-	}
-	return nil
-}
-
-func (b *BaseFile) Fullpath() string {
-	if b.fullpath == "" {
-		pathslices := []string{b.NodeName}
-		for parent := b.Parent; parent != nil; parent = parent.Parent {
-			pathslices = append([]string{parent.NodeName}, pathslices...)
-		}
-		b.fullpath = strings.Join(pathslices, "/")
-	}
-
-	return b.fullpath
-}
-
 func (w *Watcher) AddBaseFile(filepath string) error {
-	norm := normName(filepath)
-	pathslices := strings.Split(filepath, "/")
+
+	norm := NormName(filepath)
+	pathslices := strings.Split(norm, "/")
 	rootnodename := pathslices[0]
 	rootbf := w.baseFileMap[rootnodename]
 	if rootbf == nil {
@@ -223,10 +149,31 @@
 	if len(pathslices) > 1 {
 		rootbf.addChildren(pathslices[1:])
 	}
+
 	w.pushed <- norm
-	w.logger.Info(fmt.Sprintf("[Basefile] Pushing deep[%v] file: %s", w.conf.SubLevelsDepth, norm))
+	w.logger.Info(fmt.Sprintf("[Basefile] Pushing file: %s", norm))
 
 	return nil
+}
+
+func (w *Watcher) DecomposePath(normFilePath string) (basepath string, relative string) {
+	pathslices := strings.Split(normFilePath, "/")
+	rootnodename := pathslices[0]
+	rootbf := w.baseFileMap[rootnodename]
+	if rootbf != nil && len(pathslices) > 1 {
+		basenode := rootbf
+		lastnode := rootbf
+		for basenode != nil && len(pathslices) > 1 {
+			pathslices = pathslices[1:]
+			nodename := pathslices[0]
+			lastnode = basenode
+			basenode = basenode.Children[nodename]
+		}
+
+		return lastnode.Fullpath(), strings.Join(pathslices, "/")
+	}
+
+	return "", normFilePath
 }
 
 func (e *WatcherEvent) Watcher() *Watcher {
@@ -251,11 +198,7 @@
 	defer w.watcher.Close()
 
 	handle := func(filename string, forced bool) error {
-<<<<<<< HEAD
-		normName := normName(filename)
-=======
 		normName := NormName(filename)
->>>>>>> 4bd388fd
 
 		if len(filename) == 0 {
 			return fmt.Errorf("Empty file name received")
@@ -281,7 +224,7 @@
 	}
 
 	go w.cooldownNotifyLoop()
-	go w.walkPush(w.conf.BaseDir)
+	go w.discoverCmdLoop()
 
 	for {
 		w.logger.Debug("Main Loop")
@@ -313,42 +256,23 @@
 	}
 }
 
-func normName(filename string) string {
-	return filepath.ToSlash(filepath.Clean(filename))
-}
-
 func (w *Watcher) walkPush(path string) {
-	path = normName(path)
+	path = NormName(path)
 	if w.ForcePushFile(path) {
 		globStr := filepath.Join(path, "*")
 		globs, _ := filepath.Glob(globStr)
 		if len(globs) > 0 {
-			w.logger.Info(fmt.Sprintf("[Start] Walking and Pushing deep[%v] file: %s", w.conf.SubLevelsDepth, path))
-			defer w.logger.Info(fmt.Sprintf("[Done]  Walking and Pushing deep[%v] file: %s", w.conf.SubLevelsDepth, path))
+			w.logger.Info(fmt.Sprintf("[Start] Walking and Pushing file: %s", path))
+			defer w.logger.Info(fmt.Sprintf("[Done]  Walking and Pushing file: %s", path))
 
 			for _, subPath := range globs {
-<<<<<<< HEAD
-				normSubPath := normName(subPath)
-				go w.walkPush(normSubPath)
-=======
 				normSubPath := NormName(subPath)
 				w.walkPush(normSubPath)
->>>>>>> 4bd388fd
 			}
 		}
 	}
 
 	return
-}
-
-func (w *Watcher) isFilePathTooDeep(normName string) bool {
-	// in a subdirectory too deep
-	return !w.filter.depthFileRexp.MatchString(normName)
-}
-
-func (w *Watcher) isDirPathTooDeep(normName string) bool {
-	// in a subdirectory too deep
-	return !w.filter.depthDirRexp.MatchString(normName)
 }
 
 func (w *Watcher) acceptedByFilters(normName string) bool {
@@ -403,18 +327,14 @@
 
 		stat, stat_err := os.Stat(file.NormName)
 		file.Exists = !os.IsNotExist(stat_err)
-		rel, _ := filepath.Rel(w.conf.BaseDir, file.NormName)
 		s := FileInfo{
 			Version: FILEINFO_FORMAT_VERSION,
-			Name:    rel,
-			Base:    w.conf.BaseDir,
-		}
+		}
+
 		if file.Exists && stat != nil {
 			file.IsDir = stat.IsDir()
 			s = FileInfo{
 				Version: FILEINFO_FORMAT_VERSION,
-				Name:    rel, // relative name of the file
-				Base:    w.conf.BaseDir,
 				Size:    stat.Size(),    // length in bytes for regular files; system-dependent for others
 				Mode:    stat.Mode(),    // file mode bits
 				ModTime: stat.ModTime(), // modification time
@@ -422,17 +342,13 @@
 			}
 		}
 
-		if w.isFilePathTooDeep(file.NormName) {
-			w.logger.Info(fmt.Sprintf("Not accepted by depth[%v]: %s [is_dir=%v]", w.conf.SubLevelsDepth, file.NormName, file.IsDir))
-			w.watcher.Remove(file.NormName)
-			return
-		}
-
 		if !w.acceptedByFilters(file.NormName) {
 			w.logger.Info(fmt.Sprintf("Not accepted by filters %s", file.NormName))
 			w.watcher.Remove(file.NormName)
 			return
 		}
+
+		s.Base, s.Name = w.DecomposePath(file.NormName)
 
 		e := &WatcherEvent{
 			Version:     EVENT_FORMAT_VERSION,
@@ -470,43 +386,13 @@
 }
 
 func (w *Watcher) ForcePushFile(filename string) (success bool) {
-<<<<<<< HEAD
-	if w.acceptedByFilters(filename) {
-		if stat, err := os.Stat(filename); err == nil {
-			dirDeepOK := stat.IsDir() && !w.isDirPathTooDeep(filename)
-			fileDeepOK := !stat.IsDir() && !w.isFilePathTooDeep(filename)
-
-			if dirDeepOK || fileDeepOK {
-				w.pushed <- filename
-				w.logger.Info(fmt.Sprintf("[Force] Pushing deep[%v] file: %s", w.conf.SubLevelsDepth, filename))
-				return true
-			} else if stat.IsDir() {
-				w.logger.Debug(fmt.Sprintf("[No-op] Not Pushing deep[%v] directory: %s", w.conf.SubLevelsDepth, filename))
-				return false
-			} else {
-				w.logger.Debug(fmt.Sprintf("[No-op] Not Pushing deep[%v] file: %s", w.conf.SubLevelsDepth, filename))
-				return false
-			}
-=======
-	if stat, err := os.Stat(filename); err == nil {
-		dirDeepOK := stat.IsDir() && !w.isDirPathTooDeep(filename)
-		fileDeepOK := !stat.IsDir() && !w.isFilePathTooDeep(filename)
-
-		if dirDeepOK || fileDeepOK {
-			w.pushed <- filename
-			w.logger.Info(fmt.Sprintf("[Force] Pushing deep[%v] file: %s", w.conf.SubLevelsDepth, filename))
-			return true
-		} else if stat.IsDir() {
-			w.logger.Debug(fmt.Sprintf("[No-op] Not Pushing deep[%v] directory: %s", w.conf.SubLevelsDepth, filename))
-			return false
-		} else {
-			w.logger.Debug(fmt.Sprintf("[No-op] Not Pushing deep[%v] file: %s", w.conf.SubLevelsDepth, filename))
-			return false
->>>>>>> 4bd388fd
-		}
-	}
-
-	w.logger.Debug(fmt.Sprintf("[No-op] Not Pushing deep[%v] unknown file: %s", w.conf.SubLevelsDepth, filename))
+	if _, err := os.Stat(filename); err == nil {
+		w.pushed <- filename
+		w.logger.Info(fmt.Sprintf("[Force] Pushing file: %s", filename))
+		return true
+	}
+
+	w.logger.Debug(fmt.Sprintf("[No-op] Not Pushing unknown file: %s", filename))
 	return false
 }
 
@@ -515,25 +401,10 @@
 }
 
 func (w *Watcher) UpdateConf(conf WatcherConf) error {
+	w.conf.Discover = conf.Discover
 	w.conf.Cooldown.CounterMillis = conf.Cooldown.CounterMillis
 	w.conf.RegexWhiteList = conf.RegexWhiteList
 	w.conf.RegexBlackList = conf.RegexBlackList
-	w.conf.SubLevelsDepth = conf.SubLevelsDepth
-
-	setSubLevelsRegexp := func(basepath string, levels int) {
-		abs, _ := filepath.Abs(basepath)
-		pathCrumbs := strings.Split(NormName(abs), "/")
-		first := "[^/]+"
-		if pathCrumbs[0] == "" {
-			first = "/[^/]+"
-		}
-		pathCrumbs = pathCrumbs[1:]
-		totalLevels := levels + len(pathCrumbs)
-
-		w.filter.depthFileRexp, _ = regexp.Compile(fmt.Sprintf("^%s(/[^/]+){0,%v}$", first, totalLevels))
-		w.filter.depthDirRexp, _ = regexp.Compile(fmt.Sprintf("^%s(/[^/]+){0,%v}$", first, totalLevels-1))
-	}
-	setSubLevelsRegexp(w.conf.BaseDir, w.conf.SubLevelsDepth)
 
 	//init black and white lists
 	for _, s := range w.conf.RegexWhiteList {
@@ -551,6 +422,12 @@
 		}
 		w.filter.regxpBL = append(w.filter.regxpBL, r)
 	}
+
+	for _, basefile := range conf.BaseDir {
+		w.AddBaseFile(basefile)
+		w.walkPush(basefile)
+	}
+	w.conf.BaseDir = conf.BaseDir
 
 	return nil
 }
